--- conflicted
+++ resolved
@@ -10,13 +10,10 @@
 if TYPE_CHECKING:
     from hummingbot.client.hummingbot_application import HummingbotApplication
 
-<<<<<<< HEAD
+
 DERIVATIVES = settings.DERIVATIVES
-OPTIONS = settings.CEXES.union({"ethereum", "celo"}).union(DERIVATIVES)
-=======
 OPTIONS = {cs.name for cs in settings.CONNECTOR_SETTINGS.values()
            if not cs.use_ethereum_wallet}.union({"ethereum", "celo"})
->>>>>>> 9ec0e45f
 
 
 class ConnectCommand:
