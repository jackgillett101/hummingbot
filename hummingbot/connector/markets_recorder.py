--- conflicted
+++ resolved
@@ -299,17 +299,9 @@
             move(csv_path, csv_path[:-4] + '_old_' + pd.Timestamp.utcnow().strftime("%Y%m%d-%H%M%S") + ".csv")
 
         if not os.path.exists(csv_path):
-<<<<<<< HEAD
-            df_header = pd.DataFrame([["Config File", "Strategy", "Exchange", "Timestamp", "Market", "Base", "Quote",
-                                       "Trade", "Type", "Price", "Amount", "Leverage", "Fee", "Age", "Order ID", "Exchange Trade ID", "Position"]])
-            df_header.to_csv(csv_path, mode='a', header=False, index=False)
-        df = pd.DataFrame([[trade.config_file_path, trade.strategy, trade.market, trade.timestamp, trade.symbol, trade.base_asset, trade.quote_asset, trade.trade_type,
-                            trade.order_type, trade.price, trade.amount, trade.leverage, trade.trade_fee, age, trade.order_id, trade.exchange_trade_id, trade.position]])
-=======
             df_header = pd.DataFrame([field_names])
             df_header.to_csv(csv_path, mode='a', header=False, index=False)
         df = pd.DataFrame([field_data])
->>>>>>> e200fae6
         df.to_csv(csv_path, mode='a', header=False, index=False)
 
     def _update_order_status(self,
