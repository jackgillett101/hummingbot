name: hummingbot
channels:
  - bioconda
  - defaults
dependencies:
  - libffi=3.2.1=1
  - appnope=0.1.0=py36hf537a9a_0
  - asn1crypto=0.24.0=py36_0
  - blas=1.0=mkl
  - blosc=1.15.0=hd9629dc_0
  - bzip2=1.0.6=h1de35cc_5
  - ca-certificates=2019.1.23=0
  - certifi=2019.3.9=py36_0
  - cffi=1.12.2=py36hb5b8e2f_1
  - cryptography=2.6.1=py36ha12b0ac_0
  - cython=0.29.5=py36h0a44026_0
  - hdf5=1.10.4=hfa1e0ec_0
  - idna=2.8=py36_0
  - intel-openmp=2019.3=199
  - libcxx=4.0.1=hcfea43d_1
  - libcxxabi=4.0.1=hcfea43d_1
  - libedit=3.1.20181209=hb402a30_0
  - libgfortran=3.0.1=h93005f0_2
  - libsodium=1.0.16=h3efe00b_0
  - lzo=2.10=h362108e_2
  - mkl=2019.3=199
  - mkl_fft=1.0.10=py36h5e564d8_0
  - mkl_random=1.0.2=py36h27c97d8_0
  - nose=1.3.7=py36_2
  - ncurses=6.1=h0a44026_1
  - nose=1.3.7=py36_2
  - numexpr=2.6.9=py36h7413580_0
  - numpy=1.16.2=py36hacdab7b_0
  - numpy-base=1.16.2=py36h6575580_0
  - openssl=1.1.1b=h1de35cc_1
  - pandas=0.24.2=py36h0a44026_0
  - pip=19.0.3=py36_0
  - prompt_toolkit=2.0.9=py36_0
  - pycparser=2.19=py36_0
  - pygments=2.3.1=py36_0
  - pyopenssl=19.0.0=py36_0
  - pysocks=1.6.8=py36_0
  - pytables=3.5.1=py36h5bccee9_0
  - python=3.6.7=haf84260_0
  - python-dateutil=2.8.0=py36_0
  - pytz=2018.9=py36_0
  - pyyaml=5.1=py36h1de35cc_0
  - pyzmq=18.0.0=py36h0a44026_0
  - readline=7.0=h1de35cc_5
  - setuptools=40.8.0=py36_0
  - six=1.12.0=py36_0
  - snappy=1.1.7=he62c110_3
  - sqlalchemy=1.3.1=py36h1de35cc_0
  - sqlite=3.27.2=ha441bb4_0
  - tk=8.6.8=ha441bb4_0
  - tzlocal=1.5.1=py36_0
  - ujson=1.35=py36h1de35cc_0
  - urllib3=1.24.1=py36_0
  - wcwidth=0.1.7=py36h8c6ec74_0
  - wheel=0.33.1=py36_0
  - xz=5.2.4=h1de35cc_4
  - yaml=0.1.7=hc338f04_2
  - zeromq=4.3.1=h0a44026_3
  - zlib=1.2.11=h1de35cc_3
  - pip:
    - 0x-contract-addresses==2.0.1
    - 0x-contract-artifacts==2.0.0
    - 0x-json-schemas==1.0.0
    - 0x-order-utils==1.1.1
    - 0x-web3==4.8.2.1
    - aioconsole==0.1.14
    - aiohttp==3.5.4
    - aiokafka==0.5.1
    - async-timeout==3.0.1
    - attrdict==2.0.1
    - attrs==19.1.0
    - autobahn==19.3.3
    - automat==0.7.0
    - cachetools==3.0.0
    - chardet==3.0.4
    - coincurve==12.0.0
    - constantly==15.1.0
    - cytoolz==0.9.0.1
    - dateparser==0.7.1
    - eth-abi==1.3.0
    - eth-account==0.3.0
    - eth-hash==0.2.0
    - eth-keyfile==0.5.1
    - eth-keys==0.2.1
    - eth-rlp==0.1.2
    - eth-typing==2.1.0
    - eth-utils==1.4.1
    - hexbytes==0.1.0
<<<<<<< HEAD
    - hummingsim==20190619.1
=======
    - hummingsim==20190607.1
>>>>>>> 76072cbe
    - hyperlink==18.0.0
    - hypothesis==4.14.2
    - idna-ssl==1.1.0
    - incremental==17.5.0
    - jsonschema==3.0.1
    - kafka-python==1.4.3
    - lru-dict==1.1.6
    - multidict==4.5.2
    - mypy-extensions==0.4.1
    - parsimonious==0.8.1
    - py-ecc==1.7.0
    - pyasn1==0.4.5
    - pyasn1-modules==0.2.4
    - pycryptodome==3.8.0
    - pyhamcrest==1.9.0
    - pyperclip==1.7.0
    - pyrsistent==0.14.11
    - python-binance==0.7.1
    - python-telegram-bot==11.1.0
    - regex==2019.3.12
    - requests==2.21.0
    - rlp==1.1.0
    - ruamel.yaml==0.15.89
    - service-identity==18.1.0
    - stringcase==1.2.0
    - tables==3.5.1
    - toolz==0.9.0
    - twisted==18.9.0
    - txaio==18.8.1
    - typing-extensions==3.7.2
    - web3==4.8.2
    - websockets==6.0
    - yarl==1.3.0
    - zope.interface==4.6.0<|MERGE_RESOLUTION|>--- conflicted
+++ resolved
@@ -91,11 +91,7 @@
     - eth-typing==2.1.0
     - eth-utils==1.4.1
     - hexbytes==0.1.0
-<<<<<<< HEAD
     - hummingsim==20190619.1
-=======
-    - hummingsim==20190607.1
->>>>>>> 76072cbe
     - hyperlink==18.0.0
     - hypothesis==4.14.2
     - idna-ssl==1.1.0
